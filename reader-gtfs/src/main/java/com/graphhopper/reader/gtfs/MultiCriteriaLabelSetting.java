/*
 *  Licensed to GraphHopper GmbH under one or more contributor
 *  license agreements. See the NOTICE file distributed with this work for 
 *  additional information regarding copyright ownership.
 *
 *  GraphHopper GmbH licenses this file to you under the Apache License,
 *  Version 2.0 (the "License"); you may not use this file except in
 *  compliance with the License. You may obtain a copy of the License at
 *
 *       http://www.apache.org/licenses/LICENSE-2.0
 *
 *  Unless required by applicable law or agreed to in writing, software
 *  distributed under the License is distributed on an "AS IS" BASIS,
 *  WITHOUT WARRANTIES OR CONDITIONS OF ANY KIND, either express or implied.
 *  See the License for the specific language governing permissions and
 *  limitations under the License.
 */
package com.graphhopper.reader.gtfs;

import com.google.common.collect.ArrayListMultimap;
import com.graphhopper.routing.weighting.Weighting;
import com.graphhopper.util.EdgeIterator;

import java.time.Instant;
import java.util.*;
import java.util.function.Consumer;
import java.util.stream.Stream;
import java.util.stream.StreamSupport;

import static com.graphhopper.reader.gtfs.GtfsStorage.EdgeType.ENTER_PT;
import static com.graphhopper.reader.gtfs.GtfsStorage.EdgeType.EXIT_PT;
import static com.graphhopper.reader.gtfs.GtfsStorage.EdgeType.HIGHWAY;

/**
 * Implements a Multi-Criteria Label Setting (MLS) path finding algorithm
 * with the criteria earliest arrival time and number of transfers.
 * <p>
 *
 * @author Michael Zilske
 * @author Peter Karich
 */
public class MultiCriteriaLabelSetting {

    private final Comparator<Label> queueComparator;
    private long startTime;
    private final PtFlagEncoder flagEncoder;
    private final PtTravelTimeWeighting weighting;
    private final ArrayListMultimap<Integer, Label> fromMap;
    private final PriorityQueue<Label> fromHeap;
    private final int maxVisitedNodes;
    private final boolean reverse;
    private final double maxWalkDistancePerLeg;
    private final double maxTransferDistancePerLeg;
    private final boolean mindTransfers;
    private final boolean profileQuery;
    private int visitedNodes;
    private final GraphExplorer explorer;

    MultiCriteriaLabelSetting(GraphExplorer explorer, Weighting weighting, boolean reverse, double maxWalkDistancePerLeg, double maxTransferDistancePerLeg, boolean mindTransfers, boolean profileQuery, int maxVisitedNodes) {
        this.weighting = (PtTravelTimeWeighting) weighting;
        this.flagEncoder = (PtFlagEncoder) weighting.getFlagEncoder();
        this.maxVisitedNodes = maxVisitedNodes;
        this.explorer = explorer;
        this.reverse = reverse;
        this.maxWalkDistancePerLeg = maxWalkDistancePerLeg;
        this.maxTransferDistancePerLeg = -1;
        this.mindTransfers = false;
        this.profileQuery = profileQuery;

        queueComparator = Comparator.<Label>comparingLong(l2 -> currentTimeCriterion(l2))
                .thenComparing(Comparator.comparingLong(l1 -> l1.nTransfers))
                .thenComparing(Comparator.comparingLong(l1 -> l1.walkTime))
                .thenComparing(Comparator.comparingLong(l -> departureTimeCriterion(l) != null ? departureTimeCriterion(l) : 0));
        fromHeap = new PriorityQueue<>(queueComparator);
        fromMap = ArrayListMultimap.create();
    }

    Stream<Label> calcLabels(int from, int to, Instant startTime) {
        this.startTime = startTime.toEpochMilli();
        return StreamSupport.stream(new MultiCriteriaLabelSettingSpliterator(from, to), false)
                .limit(maxVisitedNodes)
                .peek(label -> visitedNodes++);
    }

    private class MultiCriteriaLabelSettingSpliterator extends Spliterators.AbstractSpliterator<Label> {

        private final int to;
        private final Set<Label> targetLabels;

        MultiCriteriaLabelSettingSpliterator(int from, int to) {
            super(0, 0);
            this.to = to;
            targetLabels = new HashSet<>();
            Label label = new Label(startTime, EdgeIterator.NO_EDGE, from, null, 0, 0, 0.0, null, 0, null);
            fromMap.put(from, label);
            fromHeap.add(label);
            if (to == from) {
                targetLabels.add(label);
            }
        }

        @Override
        public boolean tryAdvance(Consumer<? super Label> action) {
            for(Label label = fromHeap.poll(); label != null; label = fromHeap.poll()) {
                if (label.deleted) continue;
                action.accept(label);
<<<<<<< HEAD
                Label finalLabel = label;
=======
>>>>>>> 6834590f
                explorer.exploreEdgesAround(label).forEach(edge -> {
                    GtfsStorage.EdgeType edgeType = flagEncoder.getEdgeType(edge.getFlags());
                    long nextTime;
                    if (reverse) {
                        nextTime = finalLabel.currentTime - explorer.calcTravelTimeMillis(edge, finalLabel.currentTime);
                    } else {
                        nextTime = finalLabel.currentTime + explorer.calcTravelTimeMillis(edge, finalLabel.currentTime);
                    }
                    int nTransfers = finalLabel.nTransfers + weighting.calcNTransfers(edge);
                    Long firstPtDepartureTime = finalLabel.departureTime;
                    if (!reverse && (edgeType == GtfsStorage.EdgeType.ENTER_TIME_EXPANDED_NETWORK || edgeType == GtfsStorage.EdgeType.WAIT)) {
                        if (finalLabel.nTransfers == 0) {
                            firstPtDepartureTime = nextTime - finalLabel.walkTime;
                        }
                    } else if (reverse && (edgeType == GtfsStorage.EdgeType.LEAVE_TIME_EXPANDED_NETWORK || edgeType == GtfsStorage.EdgeType.WAIT_ARRIVAL)) {
                        if (finalLabel.nTransfers == 0) {
                            firstPtDepartureTime = nextTime - finalLabel.walkTime;
                        }
                    }
                    double walkDistanceOnCurrentLeg = (!reverse && edgeType == GtfsStorage.EdgeType.BOARD || reverse && edgeType == GtfsStorage.EdgeType.ALIGHT) ? 0 : (finalLabel.walkDistanceOnCurrentLeg + weighting.getWalkDistance(edge));
                    boolean isTryingToReEnterPtAfterTransferWalking = (!reverse && edgeType == GtfsStorage.EdgeType.ENTER_PT || reverse && edgeType == GtfsStorage.EdgeType.EXIT_PT) && finalLabel.nTransfers > 0 && finalLabel.walkDistanceOnCurrentLeg > maxTransferDistancePerLeg;
                    boolean isTryingToWalkAfterRiding = (!reverse && edgeType == HIGHWAY || reverse && edgeType == HIGHWAY) && finalLabel.nTransfers > 0;
                    long walkTime = finalLabel.walkTime + (EnumSet.of(HIGHWAY, ENTER_PT, EXIT_PT).contains(edgeType) ? nextTime - finalLabel.currentTime : 0);
                    int nWalkDistanceConstraintViolations = Math.min(1, finalLabel.nWalkDistanceConstraintViolations + (
                            isTryingToReEnterPtAfterTransferWalking ? 1 : (finalLabel.walkDistanceOnCurrentLeg <= maxWalkDistancePerLeg && walkDistanceOnCurrentLeg > maxWalkDistancePerLeg ? 1 : 0)));
                    if (isTryingToWalkAfterRiding) {
                        nWalkDistanceConstraintViolations++;
                    }
                    Collection<Label> sptEntries = fromMap.get(edge.getAdjNode());
                    Label nEdge = new Label(nextTime, edge.getEdge(), edge.getAdjNode(), edgeType, nTransfers, nWalkDistanceConstraintViolations, walkDistanceOnCurrentLeg, firstPtDepartureTime, walkTime, finalLabel);
                    if (isNotDominatedByAnyOf(nEdge, sptEntries)) {
                        removeDominated(nEdge, sptEntries);
                        if (to == edge.getAdjNode()) {
                            removeDominated(nEdge, targetLabels);
                        }
                        fromMap.put(edge.getAdjNode(), nEdge);
                        if (to == edge.getAdjNode()) {
                            targetLabels.add(nEdge);
                        }
                        fromHeap.add(nEdge);
                    }
<<<<<<< HEAD

//                    if (profileQuery) {
//                        if (edgeType != GtfsStorage.EdgeType.LEAVE_TIME_EXPANDED_NETWORK && edge.getAdjNode() != to) {
//                            if (sptEntries.size() > 1) {
//                                throw new RuntimeException();
//                            }
//                        }
//                    }
=======
>>>>>>> 6834590f
                });
                return true;
            }
            return false;
        }

<<<<<<< HEAD
        private boolean isNotDominatedByAnyOf(Label me, Collection<Label> sptEntries) {
            if (me.nWalkDistanceConstraintViolations > 0) {
=======
    private boolean isNotDominatedByAnyOf(Label me, Set<Label> sptEntries) {
        if (me.nWalkDistanceConstraintViolations > 0) {
            return false;
        }
        for (Label they : sptEntries) {
            if (dominates(they, me)) {
>>>>>>> 6834590f
                return false;
            }
            for (Label they : sptEntries) {
                if (dominates(they, me)) {
                    return false;
                }
            }
            return true;
        }

        private void removeDominated(Label me, Collection<Label> sptEntries) {
            for (Iterator<Label> iterator = sptEntries.iterator(); iterator.hasNext();) {
                Label sptEntry = iterator.next();
                if (dominates(me, sptEntry)) {
                    sptEntry.deleted = true;
                    iterator.remove();
                }
            }
        }

        private boolean dominates(Label me, Label they) {
            if (profileQuery) {
                if (me.departureTime != null && they.departureTime != null) {
                    if (currentTimeCriterion(me) > currentTimeCriterion(they))
                        return false;
                    if (departureTimeCriterion(me) > departureTimeCriterion(they))
                        return false;
                } else {
                    if (travelTimeCriterion(me) > travelTimeCriterion(they))
                        return false;
                }
                if (mindTransfers && me.nTransfers > they.nTransfers)
                    return false;

                if (me.departureTime != null && they.departureTime != null) {
                    if (currentTimeCriterion(me) < currentTimeCriterion(they))
                        return true;
                    if (departureTimeCriterion(me) < departureTimeCriterion(they))
                        return true;
                } else {
                    if (travelTimeCriterion(me) < travelTimeCriterion(they))
                        return true;
                }
                if (mindTransfers && me.nTransfers  < they.nTransfers)
                    return true;
                return queueComparator.compare(me,they) <= 0;
            } else {
                if (currentTimeCriterion(me) > currentTimeCriterion(they))
                    return false;
                if (currentTimeCriterion(me) < currentTimeCriterion(they))
                    return true;
                return queueComparator.compare(me,they) <= 0;
            }
        }

    }

    private Long departureTimeCriterion(Label label) {
        return label.departureTime == null ? null : reverse ? label.departureTime : -label.departureTime;
    }

    private long currentTimeCriterion(Label label) {
        return reverse ? -label.currentTime : label.currentTime;
    }

    private long travelTimeCriterion(Label label) {
        if (label.departureTime == null) {
            return label.walkTime;
        } else {
            return (reverse ? -1 : 1) * (label.currentTime - label.departureTime);
        }
    }

    int getVisitedNodes() {
        return visitedNodes;
    }

}<|MERGE_RESOLUTION|>--- conflicted
+++ resolved
@@ -17,7 +17,8 @@
  */
 package com.graphhopper.reader.gtfs;
 
-import com.google.common.collect.ArrayListMultimap;
+import com.google.common.collect.HashMultimap;
+import com.google.common.collect.SetMultimap;
 import com.graphhopper.routing.weighting.Weighting;
 import com.graphhopper.util.EdgeIterator;
 
@@ -27,10 +28,6 @@
 import java.util.stream.Stream;
 import java.util.stream.StreamSupport;
 
-import static com.graphhopper.reader.gtfs.GtfsStorage.EdgeType.ENTER_PT;
-import static com.graphhopper.reader.gtfs.GtfsStorage.EdgeType.EXIT_PT;
-import static com.graphhopper.reader.gtfs.GtfsStorage.EdgeType.HIGHWAY;
-
 /**
  * Implements a Multi-Criteria Label Setting (MLS) path finding algorithm
  * with the criteria earliest arrival time and number of transfers.
@@ -39,13 +36,13 @@
  * @author Michael Zilske
  * @author Peter Karich
  */
-public class MultiCriteriaLabelSetting {
+class MultiCriteriaLabelSetting {
 
     private final Comparator<Label> queueComparator;
     private long startTime;
     private final PtFlagEncoder flagEncoder;
     private final PtTravelTimeWeighting weighting;
-    private final ArrayListMultimap<Integer, Label> fromMap;
+    private final SetMultimap<Integer, Label> fromMap;
     private final PriorityQueue<Label> fromHeap;
     private final int maxVisitedNodes;
     private final boolean reverse;
@@ -63,16 +60,16 @@
         this.explorer = explorer;
         this.reverse = reverse;
         this.maxWalkDistancePerLeg = maxWalkDistancePerLeg;
-        this.maxTransferDistancePerLeg = -1;
-        this.mindTransfers = false;
+        this.maxTransferDistancePerLeg = maxTransferDistancePerLeg;
+        this.mindTransfers = mindTransfers;
         this.profileQuery = profileQuery;
 
         queueComparator = Comparator.<Label>comparingLong(l2 -> currentTimeCriterion(l2))
                 .thenComparing(Comparator.comparingLong(l1 -> l1.nTransfers))
-                .thenComparing(Comparator.comparingLong(l1 -> l1.walkTime))
+                .thenComparing(Comparator.comparingLong(l1 -> l1.nWalkDistanceConstraintViolations))
                 .thenComparing(Comparator.comparingLong(l -> departureTimeCriterion(l) != null ? departureTimeCriterion(l) : 0));
         fromHeap = new PriorityQueue<>(queueComparator);
-        fromMap = ArrayListMultimap.create();
+        fromMap = HashMultimap.create();
     }
 
     Stream<Label> calcLabels(int from, int to, Instant startTime) {
@@ -91,7 +88,7 @@
             super(0, 0);
             this.to = to;
             targetLabels = new HashSet<>();
-            Label label = new Label(startTime, EdgeIterator.NO_EDGE, from, null, 0, 0, 0.0, null, 0, null);
+            Label label = new Label(startTime, EdgeIterator.NO_EDGE, from, 0, 0, 0.0, null, 0, null);
             fromMap.put(from, label);
             fromHeap.add(label);
             if (to == from) {
@@ -101,44 +98,38 @@
 
         @Override
         public boolean tryAdvance(Consumer<? super Label> action) {
-            for(Label label = fromHeap.poll(); label != null; label = fromHeap.poll()) {
-                if (label.deleted) continue;
+            if (fromHeap.isEmpty()) {
+                return false;
+            } else {
+                Label label = fromHeap.poll();
                 action.accept(label);
-<<<<<<< HEAD
-                Label finalLabel = label;
-=======
->>>>>>> 6834590f
                 explorer.exploreEdgesAround(label).forEach(edge -> {
                     GtfsStorage.EdgeType edgeType = flagEncoder.getEdgeType(edge.getFlags());
                     long nextTime;
                     if (reverse) {
-                        nextTime = finalLabel.currentTime - explorer.calcTravelTimeMillis(edge, finalLabel.currentTime);
+                        nextTime = label.currentTime - explorer.calcTravelTimeMillis(edge, label.currentTime);
                     } else {
-                        nextTime = finalLabel.currentTime + explorer.calcTravelTimeMillis(edge, finalLabel.currentTime);
+                        nextTime = label.currentTime + explorer.calcTravelTimeMillis(edge, label.currentTime);
                     }
-                    int nTransfers = finalLabel.nTransfers + weighting.calcNTransfers(edge);
-                    Long firstPtDepartureTime = finalLabel.departureTime;
+                    int nTransfers = label.nTransfers + weighting.calcNTransfers(edge);
+                    Long firstPtDepartureTime = label.departureTime;
                     if (!reverse && (edgeType == GtfsStorage.EdgeType.ENTER_TIME_EXPANDED_NETWORK || edgeType == GtfsStorage.EdgeType.WAIT)) {
-                        if (finalLabel.nTransfers == 0) {
-                            firstPtDepartureTime = nextTime - finalLabel.walkTime;
+                        if (label.nTransfers == 0) {
+                            firstPtDepartureTime = nextTime - label.walkTime;
                         }
                     } else if (reverse && (edgeType == GtfsStorage.EdgeType.LEAVE_TIME_EXPANDED_NETWORK || edgeType == GtfsStorage.EdgeType.WAIT_ARRIVAL)) {
-                        if (finalLabel.nTransfers == 0) {
-                            firstPtDepartureTime = nextTime - finalLabel.walkTime;
+                        if (label.nTransfers == 0) {
+                            firstPtDepartureTime = nextTime - label.walkTime;
                         }
                     }
-                    double walkDistanceOnCurrentLeg = (!reverse && edgeType == GtfsStorage.EdgeType.BOARD || reverse && edgeType == GtfsStorage.EdgeType.ALIGHT) ? 0 : (finalLabel.walkDistanceOnCurrentLeg + weighting.getWalkDistance(edge));
-                    boolean isTryingToReEnterPtAfterTransferWalking = (!reverse && edgeType == GtfsStorage.EdgeType.ENTER_PT || reverse && edgeType == GtfsStorage.EdgeType.EXIT_PT) && finalLabel.nTransfers > 0 && finalLabel.walkDistanceOnCurrentLeg > maxTransferDistancePerLeg;
-                    boolean isTryingToWalkAfterRiding = (!reverse && edgeType == HIGHWAY || reverse && edgeType == HIGHWAY) && finalLabel.nTransfers > 0;
-                    long walkTime = finalLabel.walkTime + (EnumSet.of(HIGHWAY, ENTER_PT, EXIT_PT).contains(edgeType) ? nextTime - finalLabel.currentTime : 0);
-                    int nWalkDistanceConstraintViolations = Math.min(1, finalLabel.nWalkDistanceConstraintViolations + (
-                            isTryingToReEnterPtAfterTransferWalking ? 1 : (finalLabel.walkDistanceOnCurrentLeg <= maxWalkDistancePerLeg && walkDistanceOnCurrentLeg > maxWalkDistancePerLeg ? 1 : 0)));
-                    if (isTryingToWalkAfterRiding) {
-                        nWalkDistanceConstraintViolations++;
-                    }
-                    Collection<Label> sptEntries = fromMap.get(edge.getAdjNode());
-                    Label nEdge = new Label(nextTime, edge.getEdge(), edge.getAdjNode(), edgeType, nTransfers, nWalkDistanceConstraintViolations, walkDistanceOnCurrentLeg, firstPtDepartureTime, walkTime, finalLabel);
-                    if (isNotDominatedByAnyOf(nEdge, sptEntries)) {
+                    double walkDistanceOnCurrentLeg = (!reverse && edgeType == GtfsStorage.EdgeType.BOARD || reverse && edgeType == GtfsStorage.EdgeType.ALIGHT) ? 0 : (label.walkDistanceOnCurrentLeg + weighting.getWalkDistance(edge));
+                    boolean isTryingToReEnterPtAfterTransferWalking = (!reverse && edgeType == GtfsStorage.EdgeType.ENTER_PT || reverse && edgeType == GtfsStorage.EdgeType.EXIT_PT) && label.nTransfers > 0 && label.walkDistanceOnCurrentLeg > maxTransferDistancePerLeg;
+                    long walkTime = label.walkTime + (edgeType == GtfsStorage.EdgeType.HIGHWAY ? nextTime - label.currentTime : 0);
+                    int nWalkDistanceConstraintViolations = Math.min(1, label.nWalkDistanceConstraintViolations + (
+                            isTryingToReEnterPtAfterTransferWalking ? 1 : (label.walkDistanceOnCurrentLeg <= maxWalkDistancePerLeg && walkDistanceOnCurrentLeg > maxWalkDistancePerLeg ? 1 : 0)));
+                    Set<Label> sptEntries = fromMap.get(edge.getAdjNode());
+                    Label nEdge = new Label(nextTime, edge.getEdge(), edge.getAdjNode(), nTransfers, nWalkDistanceConstraintViolations, walkDistanceOnCurrentLeg, firstPtDepartureTime, walkTime, label);
+                    if (isNotDominatedByAnyOf(nEdge, sptEntries) && isNotDominatedByAnyOf(nEdge, targetLabels)) {
                         removeDominated(nEdge, sptEntries);
                         if (to == edge.getAdjNode()) {
                             removeDominated(nEdge, targetLabels);
@@ -149,89 +140,76 @@
                         }
                         fromHeap.add(nEdge);
                     }
-<<<<<<< HEAD
-
-//                    if (profileQuery) {
-//                        if (edgeType != GtfsStorage.EdgeType.LEAVE_TIME_EXPANDED_NETWORK && edge.getAdjNode() != to) {
-//                            if (sptEntries.size() > 1) {
-//                                throw new RuntimeException();
-//                            }
-//                        }
-//                    }
-=======
->>>>>>> 6834590f
                 });
                 return true;
             }
-            return false;
-        }
-
-<<<<<<< HEAD
-        private boolean isNotDominatedByAnyOf(Label me, Collection<Label> sptEntries) {
-            if (me.nWalkDistanceConstraintViolations > 0) {
-=======
+        }
+    }
+
     private boolean isNotDominatedByAnyOf(Label me, Set<Label> sptEntries) {
         if (me.nWalkDistanceConstraintViolations > 0) {
             return false;
         }
         for (Label they : sptEntries) {
             if (dominates(they, me)) {
->>>>>>> 6834590f
                 return false;
             }
-            for (Label they : sptEntries) {
-                if (dominates(they, me)) {
-                    return false;
-                }
-            }
-            return true;
-        }
-
-        private void removeDominated(Label me, Collection<Label> sptEntries) {
-            for (Iterator<Label> iterator = sptEntries.iterator(); iterator.hasNext();) {
-                Label sptEntry = iterator.next();
-                if (dominates(me, sptEntry)) {
-                    sptEntry.deleted = true;
-                    iterator.remove();
-                }
-            }
-        }
-
-        private boolean dominates(Label me, Label they) {
-            if (profileQuery) {
-                if (me.departureTime != null && they.departureTime != null) {
-                    if (currentTimeCriterion(me) > currentTimeCriterion(they))
-                        return false;
-                    if (departureTimeCriterion(me) > departureTimeCriterion(they))
-                        return false;
-                } else {
-                    if (travelTimeCriterion(me) > travelTimeCriterion(they))
-                        return false;
-                }
-                if (mindTransfers && me.nTransfers > they.nTransfers)
-                    return false;
-
-                if (me.departureTime != null && they.departureTime != null) {
-                    if (currentTimeCriterion(me) < currentTimeCriterion(they))
-                        return true;
-                    if (departureTimeCriterion(me) < departureTimeCriterion(they))
-                        return true;
-                } else {
-                    if (travelTimeCriterion(me) < travelTimeCriterion(they))
-                        return true;
-                }
-                if (mindTransfers && me.nTransfers  < they.nTransfers)
-                    return true;
-                return queueComparator.compare(me,they) <= 0;
-            } else {
+        }
+        return true;
+    }
+
+
+    private void removeDominated(Label me, Set<Label> sptEntries) {
+        for (Iterator<Label> iterator = sptEntries.iterator(); iterator.hasNext();) {
+            Label sptEntry = iterator.next();
+            if (dominates(me, sptEntry)) {
+                fromHeap.remove(sptEntry);
+                iterator.remove();
+            }
+        }
+    }
+
+    private boolean dominates(Label me, Label they) {
+        if (profileQuery) {
+            if (me.departureTime != null && they.departureTime != null) {
                 if (currentTimeCriterion(me) > currentTimeCriterion(they))
                     return false;
+                if (departureTimeCriterion(me) > departureTimeCriterion(they))
+                    return false;
+            } else {
+                if (travelTimeCriterion(me) > travelTimeCriterion(they))
+                    return false;
+            }
+        } else {
+            if (currentTimeCriterion(me) > currentTimeCriterion(they))
+                return false;
+        }
+
+        if (mindTransfers && me.nTransfers > they.nTransfers)
+            return false;
+        if (me.nWalkDistanceConstraintViolations  > they.nWalkDistanceConstraintViolations)
+            return false;
+
+        if (profileQuery) {
+            if (me.departureTime != null && they.departureTime != null) {
                 if (currentTimeCriterion(me) < currentTimeCriterion(they))
                     return true;
-                return queueComparator.compare(me,they) <= 0;
-            }
-        }
-
+                if (departureTimeCriterion(me) < departureTimeCriterion(they))
+                    return true;
+            } else {
+                if (travelTimeCriterion(me) < travelTimeCriterion(they))
+                    return true;
+            }
+        } else {
+            if (currentTimeCriterion(me) < currentTimeCriterion(they))
+                return true;
+        }
+        if (mindTransfers && me.nTransfers  < they.nTransfers)
+            return true;
+        if (me.nWalkDistanceConstraintViolations < they.nWalkDistanceConstraintViolations)
+            return true;
+
+        return queueComparator.compare(me,they) <= 0;
     }
 
     private Long departureTimeCriterion(Label label) {
