--- conflicted
+++ resolved
@@ -23,12 +23,9 @@
 import com.graphhopper.util.*;
 import gnu.trove.list.TIntList;
 import gnu.trove.list.array.TIntArrayList;
-<<<<<<< HEAD
 import gnu.trove.list.array.TLongArrayList;
 import java.util.ArrayList;
 import java.util.List;
-=======
->>>>>>> 512752a9
 
 /**
  * Stores the nodes for the found path of an algorithm. It additionally needs the edgeIds to make
@@ -39,12 +36,7 @@
  * @author Ottavio Campana
  */
 public class Path
-<<<<<<< HEAD
 {
-    private final DistanceCalc distCalc = new DistanceCalcEarth();
-=======
-{    
->>>>>>> 512752a9
     protected Graph graph;
     private FlagEncoder encoder;
     protected double distance;
