/*
 *  Licensed to GraphHopper and Peter Karich under one or more contributor license
 *  agreements. See the NOTICE file distributed with this work for
 *  additional information regarding copyright ownership.
 *
 *  GraphHopper licenses this file to you under the Apache License,
 *  Version 2.0 (the "License"); you may not use this file except
 *  in compliance with the License. You may obtain a copy of the
 *  License at
 *
 *       http://www.apache.org/licenses/LICENSE-2.0
 *
 *  Unless required by applicable law or agreed to in writing, software
 *  distributed under the License is distributed on an "AS IS" BASIS,
 *  WITHOUT WARRANTIES OR CONDITIONS OF ANY KIND, either express or implied.
 *  See the License for the specific language governing permissions and
 *  limitations under the License.
 */
package com.graphhopper.routing.util;

/**
 * Encapsulates a bit-encoded value.
 * <p/>
 * @author Nop
 */
public class EncodedValue
{
    private final String name;
    private final long shift;
    private final long mask;
    private final long factor;
    private final long maxValue;
    private final long defaultValue;
    private final boolean allowNegative;
    private final boolean allowZero;
    private final int bits;

    /**
     * Define a bit-encoded value
     * <p/>
     * @param name Description for debugging
     * @param shift bit index of this value
     * @param bits number of bits reserved
     * @param factor scaling factor for stored values
     * @param defaultValue default value
     * @param maxValue default maximum value
     */
    public EncodedValue( String name, int shift, int bits, int factor, int defaultValue, int maxValue )
    {
        this(name, shift, bits, factor, defaultValue, maxValue, false, true);
    }

    public EncodedValue( String name, int shift, int bits, int factor, int defaultValue, int maxValue, 
            boolean allowNegative, boolean allowZero )
    {
        this.name = name;
        this.shift = shift;
        this.factor = factor;
        this.defaultValue = defaultValue;
        this.bits = bits;
        long tmpMask = (1L << bits) - 1;
        long tmpMaxValue = tmpMask * factor;
        if (maxValue > tmpMaxValue)
            throw new IllegalStateException(name + " -> maxValue " + maxValue + " is too large for " + bits + " bits");

        this.maxValue = maxValue;
        mask = tmpMask << shift;

        this.allowNegative = allowNegative;
        this.allowZero = allowZero;
    }

    public long setValue( long flags, long value )
    {
        if (value > maxValue)
<<<<<<< HEAD
            throw new IllegalArgumentException(name + " value too large for encoding: " + value);        
=======
            throw new IllegalArgumentException(name + " value too large for encoding: " + value + ", maxValue:" + maxValue);
        if (!allowNegative && value < 0)
            throw new IllegalArgumentException("negative " + name + " value not allowed! " + value);
        if (!allowZero && value == 0)
            throw new IllegalArgumentException("zero " + name + " value not allowed! " + value);
>>>>>>> d98914cf

        // scale down value
        value /= factor;
        value <<= shift;

        // clear value bits
        flags &= ~mask;

        // set value
        return flags | value;
    }

    public long getValue( long flags )
    {
        // find value
        flags &= mask;
        flags >>= shift;
        return flags * factor;
    }

    public int getBits()
    {
        return bits;
    }

    public long setDefaultValue( long flags )
    {
        return setValue(flags, defaultValue);
    }

    public long getMaxValue()
    {
        return maxValue;
    }
}<|MERGE_RESOLUTION|>--- conflicted
+++ resolved
@@ -73,15 +73,11 @@
     public long setValue( long flags, long value )
     {
         if (value > maxValue)
-<<<<<<< HEAD
-            throw new IllegalArgumentException(name + " value too large for encoding: " + value);        
-=======
             throw new IllegalArgumentException(name + " value too large for encoding: " + value + ", maxValue:" + maxValue);
         if (!allowNegative && value < 0)
             throw new IllegalArgumentException("negative " + name + " value not allowed! " + value);
         if (!allowZero && value == 0)
             throw new IllegalArgumentException("zero " + name + " value not allowed! " + value);
->>>>>>> d98914cf
 
         // scale down value
         value /= factor;
