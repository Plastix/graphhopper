/*
 *  Licensed to GraphHopper GmbH under one or more contributor
 *  license agreements. See the NOTICE file distributed with this work for 
 *  additional information regarding copyright ownership.
 * 
 *  GraphHopper GmbH licenses this file to you under the Apache License, 
 *  Version 2.0 (the "License"); you may not use this file except in 
 *  compliance with the License. You may obtain a copy of the License at
 * 
 *       http://www.apache.org/licenses/LICENSE-2.0
 * 
 *  Unless required by applicable law or agreed to in writing, software
 *  distributed under the License is distributed on an "AS IS" BASIS,
 *  WITHOUT WARRANTIES OR CONDITIONS OF ANY KIND, either express or implied.
 *  See the License for the specific language governing permissions and
 *  limitations under the License.
 */
package com.graphhopper.reader.osm;

import com.carrotsearch.hppc.IntLongMap;
import com.carrotsearch.hppc.LongArrayList;
import com.carrotsearch.hppc.LongIndexedContainer;
import com.carrotsearch.hppc.LongLongMap;
import com.carrotsearch.hppc.LongSet;
import com.graphhopper.coll.GHIntLongHashMap;
import com.graphhopper.coll.GHLongHashSet;
import com.graphhopper.coll.GHLongIntBTree;
import com.graphhopper.coll.GHLongLongHashMap;
import com.graphhopper.coll.LongIntMap;
import com.graphhopper.reader.*;
import com.graphhopper.reader.dem.ElevationProvider;
import com.graphhopper.reader.osm.OSMTurnRelation.TurnCostTableEntry;
import com.graphhopper.routing.util.DefaultEdgeFilter;
import com.graphhopper.routing.util.EncodingManager;
import com.graphhopper.routing.util.FlagEncoder;
import com.graphhopper.routing.weighting.TurnWeighting;
import com.graphhopper.storage.*;
import com.graphhopper.util.*;
import com.graphhopper.util.shapes.GHPoint;
import org.slf4j.Logger;
import org.slf4j.LoggerFactory;

//import javax.xml.stream.XMLStreamException;
import java.io.File;
import java.io.IOException;
import java.util.*;

import static com.graphhopper.util.Helper.nf;

/**
 * This class parses an OSM xml or pbf file and creates a graph from it. It does so in a two phase
 * parsing processes in order to reduce memory usage compared to a single parsing processing.
 * <p>
 * 1. a) Reads ways from OSM file and stores all associated node ids in osmNodeIdToIndexMap. If a
 * node occurs once it is a pillar node and if more it is a tower node, otherwise
 * osmNodeIdToIndexMap returns EMPTY.
 * <p>
 * 1. b) Reads relations from OSM file. In case that the relation is a route relation, it stores
 * specific relation attributes required for routing into osmWayIdToRouteWeigthMap for all the ways
 * of the relation.
 * <p>
 * 2.a) Reads nodes from OSM file and stores lat+lon information either into the intermediate
 * data structure for the pillar nodes (pillarLats/pillarLons) or, if a tower node, directly into the
 * graphStorage via setLatitude/setLongitude. It can also happen that a pillar node needs to be
 * transformed into a tower node e.g. via barriers or different speed values for one way.
 * <p>
 * 2.b) Reads ways OSM file and creates edges while calculating the speed etc from the OSM tags.
 * When creating an edge the pillar node information from the intermediate data structure will be
 * stored in the way geometry of that edge.
 * <p>
 *
 * @author Peter Karich
 */
public class OSMReader implements DataReader {
    protected static final int EMPTY_NODE = -1;
    // pillar node is >= 3
    protected static final int PILLAR_NODE = 1;
    // tower node is <= -3
    protected static final int TOWER_NODE = -2;
    private static final Logger LOGGER = LoggerFactory.getLogger(OSMReader.class);
    private final GraphStorage ghStorage;
    private final Graph graph;
    private final NodeAccess nodeAccess;
    private final LongIndexedContainer barrierNodeIds = new LongArrayList();
    private final DistanceCalc distCalc = Helper.DIST_EARTH;
    private final DistanceCalc3D distCalc3D = Helper.DIST_3D;
    private final DouglasPeucker simplifyAlgo = new DouglasPeucker();
    private final boolean exitOnlyPillarNodeException = true;
    private final Map<FlagEncoder, EdgeExplorer> outExplorerMap = new HashMap<FlagEncoder, EdgeExplorer>();
    private final Map<FlagEncoder, EdgeExplorer> inExplorerMap = new HashMap<FlagEncoder, EdgeExplorer>();
    protected long zeroCounter = 0;
    protected PillarInfo pillarInfo;
    private long locations;
    private long skippedLocations;
    private final EncodingManager encodingManager;
    private int workerThreads = 2;
    // Using the correct Map<Long, Integer> is hard. We need a memory efficient and fast solution for big data sets!
    //
    // very slow: new SparseLongLongArray
    // only append and update possible (no unordered storage like with this doubleParse): new OSMIDMap
    // same here: not applicable as ways introduces the nodes in 'wrong' order: new OSMIDSegmentedMap
    // memory overhead due to open addressing and full rehash:
    //        nodeOsmIdToIndexMap = new BigLongIntMap(expectedNodes, EMPTY);
    // smaller memory overhead for bigger data sets because of avoiding a "rehash"
    // remember how many times a node was used to identify tower nodes
    private LongIntMap osmNodeIdToInternalNodeMap;
    private GHLongLongHashMap osmNodeIdToNodeFlagsMap;
    private GHLongLongHashMap osmWayIdToRouteWeightMap;
    // stores osm way ids used by relations to identify which edge ids needs to be mapped later
    private GHLongHashSet osmWayIdSet = new GHLongHashSet();
    private IntLongMap edgeIdToOsmWayIdMap;
    private boolean doSimplify = true;
    private int nextTowerId = 0;
    private int nextPillarId = 0;
    // negative but increasing to avoid clash with custom created OSM files
    private long newUniqueOsmId = -Long.MAX_VALUE;
    private ElevationProvider eleProvider = ElevationProvider.NOOP;
    private File osmFile;
    private Date osmDataDate;
    private boolean dontCreateStorage = false;

    public OSMReader(GraphHopperStorage ghStorage) {
        this.ghStorage = ghStorage;
        this.graph = ghStorage;
        this.nodeAccess = graph.getNodeAccess();
        this.encodingManager = ghStorage.getEncodingManager();

        osmNodeIdToInternalNodeMap = new GHLongIntBTree(200);
        osmNodeIdToNodeFlagsMap = new GHLongLongHashMap(200, .5f);
        osmWayIdToRouteWeightMap = new GHLongLongHashMap(200, .5f);
        pillarInfo = new PillarInfo(nodeAccess.is3D(), ghStorage.getDirectory());
    }

    @Override
    public void readGraph() throws IOException {
        if (encodingManager == null)
            throw new IllegalStateException("Encoding manager was not set.");

        if (osmFile == null)
            throw new IllegalStateException("No OSM file specified");

        if (!osmFile.exists())
            throw new IllegalStateException("Your specified OSM file does not exist:" + osmFile.getAbsolutePath());

        StopWatch sw1 = new StopWatch().start();
        preProcess(osmFile);
        sw1.stop();

        StopWatch sw2 = new StopWatch().start();
        writeOsm2Graph(osmFile);
        sw2.stop();

        LOGGER.info("time pass1:" + (int) sw1.getSeconds() + "s, "
                + "pass2:" + (int) sw2.getSeconds() + "s, "
                + "total:" + (int) (sw1.getSeconds() + sw2.getSeconds()) + "s");
    }

    /**
     * Preprocessing of OSM file to select nodes which are used for highways. This allows a more
     * compact graph data structure.
     */
    void preProcess(File osmFile) {
<<<<<<< HEAD

=======
        try (OSMInput in = openOsmInputFile(osmFile)) {
            long tmpWayCounter = 1;
            long tmpRelationCounter = 1;
            ReaderElement item;
            while ((item = in.getNext()) != null) {
                if (item.isType(ReaderElement.WAY)) {
                    final ReaderWay way = (ReaderWay) item;
                    boolean valid = filterWay(way);
                    if (valid) {
                        LongIndexedContainer wayNodes = way.getNodes();
                        int s = wayNodes.size();
                        for (int index = 0; index < s; index++) {
                            prepareHighwayNode(wayNodes.get(index));
                        }

                        if (++tmpWayCounter % 10_000_000 == 0) {
                            LOGGER.info(nf(tmpWayCounter) + " (preprocess), osmIdMap:" + nf(getNodeMap().getSize()) + " ("
                                    + getNodeMap().getMemoryUsage() + "MB) " + Helper.getMemInfo());
                        }
                    }
                } else if (item.isType(ReaderElement.RELATION)) {
                    final ReaderRelation relation = (ReaderRelation) item;
                    if (!relation.isMetaRelation() && relation.hasTag("type", "route"))
                        prepareWaysWithRelationInfo(relation);

                    if (relation.hasTag("type", "restriction"))
                        prepareRestrictionRelation(relation);

                    if (++tmpRelationCounter % 100_000 == 0) {
                        LOGGER.info(nf(tmpRelationCounter) + " (preprocess), osmWayMap:" + nf(getRelFlagsMap().size())
                                + " " + Helper.getMemInfo());
                    }
                } else if (item.isType(ReaderElement.FILEHEADER)) {
                    final OSMFileHeader fileHeader = (OSMFileHeader) item;
                    osmDataDate = Helper.createFormatter().parse(fileHeader.getTag("timestamp"));
                }

            }
        } catch (Exception ex) {
            throw new RuntimeException("Problem while parsing file", ex);
        }
>>>>>>> 549080f6
    }

    private void prepareRestrictionRelation(ReaderRelation relation) {
        OSMTurnRelation turnRelation = createTurnRelation(relation);
        if (turnRelation != null) {
            getOsmWayIdSet().add(turnRelation.getOsmIdFrom());
            getOsmWayIdSet().add(turnRelation.getOsmIdTo());
        }
    }

    /**
     * @return all required osmWayIds to process e.g. relations.
     */
    private LongSet getOsmWayIdSet() {
        return osmWayIdSet;
    }

    private IntLongMap getEdgeIdToOsmWayIdMap() {
        if (edgeIdToOsmWayIdMap == null)
            edgeIdToOsmWayIdMap = new GHIntLongHashMap(getOsmWayIdSet().size(), 0.5f);

        return edgeIdToOsmWayIdMap;
    }

    /**
     * Filter ways but do not analyze properties wayNodes will be filled with participating node
     * ids.
     * <p>
     *
     * @return true the current xml entry is a way entry and has nodes
     */
    boolean filterWay(ReaderWay item) {
        // ignore broken geometry
        if (item.getNodes().size() < 2)
            return false;

        // ignore multipolygon geometry
        if (!item.hasTags())
            return false;

        return encodingManager.acceptWay(item) > 0;
    }

    /**
     * Creates the graph with edges and nodes from the specified osm file.
     */
    private void writeOsm2Graph(File osmFile) {
<<<<<<< HEAD

=======
        int tmp = (int) Math.max(getNodeMap().getSize() / 50, 100);
        LOGGER.info("creating graph. Found nodes (pillar+tower):" + nf(getNodeMap().getSize()) + ", " + Helper.getMemInfo());
        if (!dontCreateStorage) {
            ghStorage.create(tmp);
        }
        long wayStart = -1;
        long relationStart = -1;
        long counter = 1;
        try (OSMInput in = openOsmInputFile(osmFile)) {
            LongIntMap nodeFilter = getNodeMap();

            ReaderElement item;
            while ((item = in.getNext()) != null) {
                switch (item.getType()) {
                    case ReaderElement.NODE:
                        if (nodeFilter.get(item.getId()) != -1) {
                            processNode((ReaderNode) item);
                        }
                        break;

                    case ReaderElement.WAY:
                        if (wayStart < 0) {
                            LOGGER.info(nf(counter) + ", now parsing ways");
                            wayStart = counter;
                        }
                        processWay((ReaderWay) item);
                        break;
                    case ReaderElement.RELATION:
                        if (relationStart < 0) {
                            LOGGER.info(nf(counter) + ", now parsing relations");
                            relationStart = counter;
                        }
                        processRelation((ReaderRelation) item);
                        break;
                    case ReaderElement.FILEHEADER:
                        break;
                    default:
                        throw new IllegalStateException("Unknown type " + item.getType());
                }
                if (++counter % 200_000_000 == 0) {
                    LOGGER.info(nf(counter) + ", locs:" + nf(locations) + " (" + skippedLocations + ") " + Helper.getMemInfo());
                }
            }

            if (in.getUnprocessedElements() > 0)
                throw new IllegalStateException("Still unprocessed elements in reader queue " + in.getUnprocessedElements());

            // logger.info("storage nodes:" + storage.nodes() + " vs. graph nodes:" + storage.getGraph().nodes());
        } catch (Exception ex) {
            throw new RuntimeException("Couldn't process file " + osmFile + ", error: " + ex.getMessage(), ex);
        }

        finishedReading();
        if (graph.getNodes() == 0)
            throw new RuntimeException("Graph after reading OSM must not be empty. Read " + counter + " items and " + locations + " locations");
>>>>>>> 549080f6
    }

    protected OSMInput openOsmInputFile(File osmFile) throws XMLStreamException, IOException {
        return new OSMInputFile(osmFile).setWorkerThreads(workerThreads).open();
    }

    /**
     * Process properties, encode flags and create edges for the way.
     */
    void processWay(ReaderWay way) {
        if (way.getNodes().size() < 2)
            return;

        // ignore multipolygon geometry
        if (!way.hasTags())
            return;

        long wayOsmId = way.getId();

        long includeWay = encodingManager.acceptWay(way);
        if (includeWay == 0)
            return;

        long relationFlags = getRelFlagsMap().get(way.getId());

        // TODO move this after we have created the edge and know the coordinates => encodingManager.applyWayTags
        LongArrayList osmNodeIds = way.getNodes();
        // Estimate length of ways containing a route tag e.g. for ferry speed calculation
        if (osmNodeIds.size() > 1) {
            int first = getNodeMap().get(osmNodeIds.get(0));
            int last = getNodeMap().get(osmNodeIds.get(osmNodeIds.size() - 1));
            double firstLat = getTmpLatitude(first), firstLon = getTmpLongitude(first);
            double lastLat = getTmpLatitude(last), lastLon = getTmpLongitude(last);
            if (!Double.isNaN(firstLat) && !Double.isNaN(firstLon) && !Double.isNaN(lastLat) && !Double.isNaN(lastLon)) {
                double estimatedDist = distCalc.calcDist(firstLat, firstLon, lastLat, lastLon);
                // Add artificial tag for the estimated distance and center
                way.setTag("estimated_distance", estimatedDist);
                way.setTag("estimated_center", new GHPoint((firstLat + lastLat) / 2, (firstLon + lastLon) / 2));
            }
        }

        if (way.getTag("duration") != null) {
            try {
                long dur = OSMTagParser.parseDuration(way.getTag("duration"));
                // Provide the duration value in seconds in an artificial graphhopper specific tag:
                way.setTag("duration:seconds", Long.toString(dur));
            } catch (Exception ex) {
                LOGGER.warn("Parsing error in way with OSMID=" + way.getId() + " : " + ex.getMessage());
            }
        }

        long wayFlags = encodingManager.handleWayTags(way, includeWay, relationFlags);
        if (wayFlags == 0)
            return;

        List<EdgeIteratorState> createdEdges = new ArrayList<EdgeIteratorState>();
        // look for barriers along the way
        final int size = osmNodeIds.size();
        int lastBarrier = -1;
        for (int i = 0; i < size; i++) {
            long nodeId = osmNodeIds.get(i);
            long nodeFlags = getNodeFlagsMap().get(nodeId);
            // barrier was spotted and way is otherwise passable for that mode of travel
            if (nodeFlags > 0) {
                if ((nodeFlags & wayFlags) > 0) {
                    // remove barrier to avoid duplicates
                    getNodeFlagsMap().put(nodeId, 0);

                    // create shadow node copy for zero length edge
                    long newNodeId = addBarrierNode(nodeId);
                    if (i > 0) {
                        // start at beginning of array if there was no previous barrier
                        if (lastBarrier < 0)
                            lastBarrier = 0;

                        // add way up to barrier shadow node
                        int length = i - lastBarrier + 1;
                        LongArrayList partNodeIds = new LongArrayList();
                        partNodeIds.add(osmNodeIds.buffer, lastBarrier, length);
                        partNodeIds.set(length - 1, newNodeId);
                        createdEdges.addAll(addOSMWay(partNodeIds, wayFlags, wayOsmId));

                        // create zero length edge for barrier
                        createdEdges.addAll(addBarrierEdge(newNodeId, nodeId, wayFlags, nodeFlags, wayOsmId));
                    } else {
                        // run edge from real first node to shadow node
                        createdEdges.addAll(addBarrierEdge(nodeId, newNodeId, wayFlags, nodeFlags, wayOsmId));

                        // exchange first node for created barrier node
                        osmNodeIds.set(0, newNodeId);
                    }
                    // remember barrier for processing the way behind it
                    lastBarrier = i;
                }
            }
        }

        // just add remainder of way to graph if barrier was not the last node
        if (lastBarrier >= 0) {
            if (lastBarrier < size - 1) {
                LongArrayList partNodeIds = new LongArrayList();
                partNodeIds.add(osmNodeIds.buffer, lastBarrier, size - lastBarrier);
                createdEdges.addAll(addOSMWay(partNodeIds, wayFlags, wayOsmId));
            }
        } else {
            // no barriers - simply add the whole way
            createdEdges.addAll(addOSMWay(way.getNodes(), wayFlags, wayOsmId));
        }

        for (EdgeIteratorState edge : createdEdges) {
            encodingManager.applyWayTags(way, edge);
        }
    }

    /*public void processRelation(ReaderRelation relation) throws XMLStreamException {
        if (relation.hasTag("type", "restriction")) {
            OSMTurnRelation turnRelation = createTurnRelation(relation);
            if (turnRelation != null) {
                GraphExtension extendedStorage = graph.getExtension();
                if (extendedStorage instanceof TurnCostExtension) {
                    TurnCostExtension tcs = (TurnCostExtension) extendedStorage;
                    Collection<TurnCostTableEntry> entries = analyzeTurnRelation(turnRelation);
                    for (TurnCostTableEntry entry : entries) {
                        tcs.addTurnInfo(entry.edgeFrom, entry.nodeVia, entry.edgeTo, entry.flags);
                    }
                }
            }
        }
    }*/

    public Collection<TurnCostTableEntry> analyzeTurnRelation(OSMTurnRelation turnRelation) {
        Map<Long, TurnCostTableEntry> entries = new LinkedHashMap<Long, OSMTurnRelation.TurnCostTableEntry>();

        for (FlagEncoder encoder : encodingManager.fetchEdgeEncoders()) {
            for (TurnCostTableEntry entry : analyzeTurnRelation(encoder, turnRelation)) {
                TurnCostTableEntry oldEntry = entries.get(entry.getItemId());
                if (oldEntry != null) {
                    // merging different encoders
                    oldEntry.flags |= entry.flags;
                } else {
                    entries.put(entry.getItemId(), entry);
                }
            }
        }

        return entries.values();
    }

    public Collection<TurnCostTableEntry> analyzeTurnRelation(FlagEncoder encoder, OSMTurnRelation turnRelation) {
        if (!encoder.supports(TurnWeighting.class))
            return Collections.emptyList();

        EdgeExplorer edgeOutExplorer = outExplorerMap.get(encoder);
        EdgeExplorer edgeInExplorer = inExplorerMap.get(encoder);

        if (edgeOutExplorer == null || edgeInExplorer == null) {
            edgeOutExplorer = graph.createEdgeExplorer(new DefaultEdgeFilter(encoder, false, true));
            outExplorerMap.put(encoder, edgeOutExplorer);

            edgeInExplorer = graph.createEdgeExplorer(new DefaultEdgeFilter(encoder, true, false));
            inExplorerMap.put(encoder, edgeInExplorer);
        }
        return turnRelation.getRestrictionAsEntries(encoder, edgeOutExplorer, edgeInExplorer, this);
    }

    /**
     * @return OSM way ID from specified edgeId. Only previously stored OSM-way-IDs are returned in
     * order to reduce memory overhead.
     */
    public long getOsmIdOfInternalEdge(int edgeId) {
        return getEdgeIdToOsmWayIdMap().get(edgeId);
    }

    public int getInternalNodeIdOfOsmNode(long nodeOsmId) {
        int id = getNodeMap().get(nodeOsmId);
        if (id < TOWER_NODE)
            return -id - 3;

        return EMPTY_NODE;
    }

    // TODO remove this ugly stuff via better preparsing phase! E.g. putting every tags etc into a helper file!
    double getTmpLatitude(int id) {
        if (id == EMPTY_NODE)
            return Double.NaN;
        if (id < TOWER_NODE) {
            // tower node
            id = -id - 3;
            return nodeAccess.getLatitude(id);
        } else if (id > -TOWER_NODE) {
            // pillar node
            id = id - 3;
            return pillarInfo.getLatitude(id);
        } else
            // e.g. if id is not handled from preparse (e.g. was ignored via isInBounds)
            return Double.NaN;
    }

    double getTmpLongitude(int id) {
        if (id == EMPTY_NODE)
            return Double.NaN;
        if (id < TOWER_NODE) {
            // tower node
            id = -id - 3;
            return nodeAccess.getLongitude(id);
        } else if (id > -TOWER_NODE) {
            // pillar node
            id = id - 3;
            return pillarInfo.getLon(id);
        } else
            // e.g. if id is not handled from preparse (e.g. was ignored via isInBounds)
            return Double.NaN;
    }

    private void processNode(ReaderNode node) {
        if (isInBounds(node)) {
            addNode(node);

            // analyze node tags for barriers
            if (node.hasTags()) {
                long nodeFlags = encodingManager.handleNodeTags(node);
                if (nodeFlags != 0)
                    getNodeFlagsMap().put(node.getId(), nodeFlags);
            }

            locations++;
        } else {
            skippedLocations++;
        }
    }

    boolean addNode(ReaderNode node) {
        int nodeType = getNodeMap().get(node.getId());
        if (nodeType == EMPTY_NODE)
            return false;

        double lat = node.getLat();
        double lon = node.getLon();
        double ele = getElevation(node);
        if (nodeType == TOWER_NODE) {
            addTowerNode(node.getId(), lat, lon, ele);
        } else if (nodeType == PILLAR_NODE) {
            pillarInfo.setNode(nextPillarId, lat, lon, ele);
            getNodeMap().put(node.getId(), nextPillarId + 3);
            nextPillarId++;
        }
        return true;
    }

    protected double getElevation(ReaderNode node) {
        return eleProvider.getEle(node.getLat(), node.getLon());
    }

    void prepareWaysWithRelationInfo(ReaderRelation osmRelation) {
        // is there at least one tag interesting for the registed encoders?
        if (encodingManager.handleRelationTags(osmRelation, 0) == 0)
            return;

        for (ReaderRelation.Member member : osmRelation.getMembers()) {
            if (member.getType() != ReaderRelation.Member.WAY)
                continue;

            long osmId = member.getRef();
            long oldRelationFlags = getRelFlagsMap().get(osmId);

            // Check if our new relation data is better comparated to the the last one
            long newRelationFlags = encodingManager.handleRelationTags(osmRelation, oldRelationFlags);
            if (oldRelationFlags != newRelationFlags)
                getRelFlagsMap().put(osmId, newRelationFlags);
        }
    }

    void prepareHighwayNode(long osmId) {
        int tmpGHNodeId = getNodeMap().get(osmId);
        if (tmpGHNodeId == EMPTY_NODE) {
            // osmId is used exactly once
            getNodeMap().put(osmId, PILLAR_NODE);
        } else if (tmpGHNodeId > EMPTY_NODE) {
            // mark node as tower node as it occured at least twice times
            getNodeMap().put(osmId, TOWER_NODE);
        } else {
            // tmpIndex is already negative (already tower node)
        }
    }

    int addTowerNode(long osmId, double lat, double lon, double ele) {
        if (nodeAccess.is3D())
            nodeAccess.setNode(nextTowerId, lat, lon, ele);
        else
            nodeAccess.setNode(nextTowerId, lat, lon);

        int id = -(nextTowerId + 3);
        getNodeMap().put(osmId, id);
        nextTowerId++;
        return id;
    }

    /**
     * This method creates from an OSM way (via the osm ids) one or more edges in the graph.
     */
    Collection<EdgeIteratorState> addOSMWay(final LongIndexedContainer osmNodeIds, final long flags, final long wayOsmId) {
        PointList pointList = new PointList(osmNodeIds.size(), nodeAccess.is3D());
        List<EdgeIteratorState> newEdges = new ArrayList<EdgeIteratorState>(5);
        int firstNode = -1;
        int lastIndex = osmNodeIds.size() - 1;
        int lastInBoundsPillarNode = -1;
        try {
            for (int i = 0; i < osmNodeIds.size(); i++) {
                long osmId = osmNodeIds.get(i);
                int tmpNode = getNodeMap().get(osmId);
                if (tmpNode == EMPTY_NODE)
                    continue;

                // skip osmIds with no associated pillar or tower id (e.g. !OSMReader.isBounds)
                if (tmpNode == TOWER_NODE)
                    continue;

                if (tmpNode == PILLAR_NODE) {
                    // In some cases no node information is saved for the specified osmId.
                    // ie. a way references a <node> which does not exist in the current file.
                    // => if the node before was a pillar node then convert into to tower node (as it is also end-standing).
                    if (!pointList.isEmpty() && lastInBoundsPillarNode > -TOWER_NODE) {
                        // transform the pillar node to a tower node
                        tmpNode = lastInBoundsPillarNode;
                        tmpNode = handlePillarNode(tmpNode, osmId, null, true);
                        tmpNode = -tmpNode - 3;
                        if (pointList.getSize() > 1 && firstNode >= 0) {
                            // TOWER node
                            newEdges.add(addEdge(firstNode, tmpNode, pointList, flags, wayOsmId));
                            pointList.clear();
                            pointList.add(nodeAccess, tmpNode);
                        }
                        firstNode = tmpNode;
                        lastInBoundsPillarNode = -1;
                    }
                    continue;
                }

                if (tmpNode <= -TOWER_NODE && tmpNode >= TOWER_NODE)
                    throw new AssertionError("Mapped index not in correct bounds " + tmpNode + ", " + osmId);

                if (tmpNode > -TOWER_NODE) {
                    boolean convertToTowerNode = i == 0 || i == lastIndex;
                    if (!convertToTowerNode) {
                        lastInBoundsPillarNode = tmpNode;
                    }

                    // PILLAR node, but convert to towerNode if end-standing
                    tmpNode = handlePillarNode(tmpNode, osmId, pointList, convertToTowerNode);
                }

                if (tmpNode < TOWER_NODE) {
                    // TOWER node
                    tmpNode = -tmpNode - 3;
                    pointList.add(nodeAccess, tmpNode);
                    if (firstNode >= 0) {
                        newEdges.add(addEdge(firstNode, tmpNode, pointList, flags, wayOsmId));
                        pointList.clear();
                        pointList.add(nodeAccess, tmpNode);
                    }
                    firstNode = tmpNode;
                }
            }
        } catch (RuntimeException ex) {
            LOGGER.error("Couldn't properly add edge with osm ids:" + osmNodeIds, ex);
            if (exitOnlyPillarNodeException)
                throw ex;
        }
        return newEdges;
    }

    EdgeIteratorState addEdge(int fromIndex, int toIndex, PointList pointList, long flags, long wayOsmId) {
        // sanity checks
        if (fromIndex < 0 || toIndex < 0)
            throw new AssertionError("to or from index is invalid for this edge " + fromIndex + "->" + toIndex + ", points:" + pointList);
        if (pointList.getDimension() != nodeAccess.getDimension())
            throw new AssertionError("Dimension does not match for pointList vs. nodeAccess " + pointList.getDimension() + " <-> " + nodeAccess.getDimension());

        double towerNodeDistance = 0;
        double prevLat = pointList.getLatitude(0);
        double prevLon = pointList.getLongitude(0);
        double prevEle = pointList.is3D() ? pointList.getElevation(0) : Double.NaN;
        double lat, lon, ele = Double.NaN;
        PointList pillarNodes = new PointList(pointList.getSize() - 2, nodeAccess.is3D());
        int nodes = pointList.getSize();
        for (int i = 1; i < nodes; i++) {
            // we could save some lines if we would use pointList.calcDistance(distCalc);
            lat = pointList.getLatitude(i);
            lon = pointList.getLongitude(i);
            if (pointList.is3D()) {
                ele = pointList.getElevation(i);
                if (!distCalc.isCrossBoundary(lon, prevLon))
                    towerNodeDistance += distCalc3D.calcDist(prevLat, prevLon, prevEle, lat, lon, ele);
                prevEle = ele;
            } else if (!distCalc.isCrossBoundary(lon, prevLon))
                towerNodeDistance += distCalc.calcDist(prevLat, prevLon, lat, lon);

            prevLat = lat;
            prevLon = lon;
            if (nodes > 2 && i < nodes - 1) {
                if (pillarNodes.is3D())
                    pillarNodes.add(lat, lon, ele);
                else
                    pillarNodes.add(lat, lon);
            }
        }
        if (towerNodeDistance < 0.0001) {
            // As investigation shows often two paths should have crossed via one identical point 
            // but end up in two very close points.
            zeroCounter++;
            towerNodeDistance = 0.0001;
        }

        double maxDistance = (Integer.MAX_VALUE - 1) / 1000d;
        if (Double.isNaN(towerNodeDistance)) {
            LOGGER.warn("Bug in OSM or GraphHopper. Illegal tower node distance " + towerNodeDistance + " reset to 1m, osm way " + wayOsmId);
            towerNodeDistance = 1;
        }

        if (Double.isInfinite(towerNodeDistance) || towerNodeDistance > maxDistance) {
            // Too large is very rare and often the wrong tagging. See #435 
            // so we can avoid the complexity of splitting the way for now (new towernodes would be required, splitting up geometry etc)
            LOGGER.warn("Bug in OSM or GraphHopper. Too big tower node distance " + towerNodeDistance + " reset to large value, osm way " + wayOsmId);
            towerNodeDistance = maxDistance;
        }

        EdgeIteratorState iter = graph.edge(fromIndex, toIndex).setDistance(towerNodeDistance).setFlags(flags);

        if (nodes > 2) {
            if (doSimplify)
                simplifyAlgo.simplify(pillarNodes);

            iter.setWayGeometry(pillarNodes);
        }
        storeOsmWayID(iter.getEdge(), wayOsmId);
        return iter;
    }

    /**
     * Stores only osmWayIds which are required for relations
     */
    protected void storeOsmWayID(int edgeId, long osmWayId) {
        if (getOsmWayIdSet().contains(osmWayId)) {
            getEdgeIdToOsmWayIdMap().put(edgeId, osmWayId);
        }
    }

    /**
     * @return converted tower node
     */
    private int handlePillarNode(int tmpNode, long osmId, PointList pointList, boolean convertToTowerNode) {
        tmpNode = tmpNode - 3;
        double lat = pillarInfo.getLatitude(tmpNode);
        double lon = pillarInfo.getLongitude(tmpNode);
        double ele = pillarInfo.getElevation(tmpNode);
        if (lat == Double.MAX_VALUE || lon == Double.MAX_VALUE)
            throw new RuntimeException("Conversion pillarNode to towerNode already happended!? "
                    + "osmId:" + osmId + " pillarIndex:" + tmpNode);

        if (convertToTowerNode) {
            // convert pillarNode type to towerNode, make pillar values invalid
            pillarInfo.setNode(tmpNode, Double.MAX_VALUE, Double.MAX_VALUE, Double.MAX_VALUE);
            tmpNode = addTowerNode(osmId, lat, lon, ele);
        } else if (pointList.is3D())
            pointList.add(lat, lon, ele);
        else
            pointList.add(lat, lon);

        return (int) tmpNode;
    }

    protected void finishedReading() {
        printInfo("way");
        pillarInfo.clear();
        eleProvider.release();
        osmNodeIdToInternalNodeMap = null;
        osmNodeIdToNodeFlagsMap = null;
        osmWayIdToRouteWeightMap = null;
        osmWayIdSet = null;
        edgeIdToOsmWayIdMap = null;
    }

    /**
     * Create a copy of the barrier node
     */
    long addBarrierNode(long nodeId) {
        ReaderNode newNode;
        int graphIndex = getNodeMap().get(nodeId);
        if (graphIndex < TOWER_NODE) {
            graphIndex = -graphIndex - 3;
            newNode = new ReaderNode(createNewNodeId(), nodeAccess, graphIndex);
        } else {
            graphIndex = graphIndex - 3;
            newNode = new ReaderNode(createNewNodeId(), pillarInfo, graphIndex);
        }

        final long id = newNode.getId();
        prepareHighwayNode(id);
        addNode(newNode);
        return id;
    }

    private long createNewNodeId() {
        return newUniqueOsmId++;
    }

    /**
     * Add a zero length edge with reduced routing options to the graph.
     */
    Collection<EdgeIteratorState> addBarrierEdge(long fromId, long toId, long flags, long nodeFlags, long wayOsmId) {
        // clear barred directions from routing flags
        flags &= ~nodeFlags;
        // add edge
        barrierNodeIds.clear();
        barrierNodeIds.add(fromId);
        barrierNodeIds.add(toId);
        return addOSMWay(barrierNodeIds, flags, wayOsmId);
    }

    /**
     * Creates an OSM turn relation out of an unspecified OSM relation
     * <p>
     *
     * @return the OSM turn relation, <code>null</code>, if unsupported turn relation
     */
    OSMTurnRelation createTurnRelation(ReaderRelation relation) {
        OSMTurnRelation.Type type = OSMTurnRelation.Type.getRestrictionType(relation.getTag("restriction"));
        if (type != OSMTurnRelation.Type.UNSUPPORTED) {
            long fromWayID = -1;
            long viaNodeID = -1;
            long toWayID = -1;

            for (ReaderRelation.Member member : relation.getMembers()) {
                if (ReaderElement.WAY == member.getType()) {
                    if ("from".equals(member.getRole())) {
                        fromWayID = member.getRef();
                    } else if ("to".equals(member.getRole())) {
                        toWayID = member.getRef();
                    }
                } else if (ReaderElement.NODE == member.getType() && "via".equals(member.getRole())) {
                    viaNodeID = member.getRef();
                }
            }
            if (fromWayID >= 0 && toWayID >= 0 && viaNodeID >= 0) {
                return new OSMTurnRelation(fromWayID, viaNodeID, toWayID, type);
            }
        }
        return null;
    }

    /**
     * Filter method, override in subclass
     */
    boolean isInBounds(ReaderNode node) {
        return true;
    }

    /**
     * Maps OSM IDs (long) to internal node IDs (int)
     */
    protected LongIntMap getNodeMap() {
        return osmNodeIdToInternalNodeMap;
    }

    protected LongLongMap getNodeFlagsMap() {
        return osmNodeIdToNodeFlagsMap;
    }

    GHLongLongHashMap getRelFlagsMap() {
        return osmWayIdToRouteWeightMap;
    }

    @Override
    public OSMReader setWayPointMaxDistance(double maxDist) {
        doSimplify = maxDist > 0;
        simplifyAlgo.setMaxDistance(maxDist);
        return this;
    }

    @Override
    public OSMReader setWorkerThreads(int numOfWorkers) {
        this.workerThreads = numOfWorkers;
        return this;
    }

    @Override
    public OSMReader setElevationProvider(ElevationProvider eleProvider) {
        if (eleProvider == null)
            throw new IllegalStateException("Use the NOOP elevation provider instead of null or don't call setElevationProvider");

        if (!nodeAccess.is3D() && ElevationProvider.NOOP != eleProvider)
            throw new IllegalStateException("Make sure you graph accepts 3D data");

        this.eleProvider = eleProvider;
        return this;
    }

    @Override
    public DataReader setFile(File osmFile) {
        this.osmFile = osmFile;
        return this;
    }

    private void printInfo(String str) {
        LOGGER.info("finished " + str + " processing." + " nodes: " + graph.getNodes()
                + ", osmIdMap.size:" + getNodeMap().getSize() + ", osmIdMap:" + getNodeMap().getMemoryUsage() + "MB"
                + ", nodeFlagsMap.size:" + getNodeFlagsMap().size() + ", relFlagsMap.size:" + getRelFlagsMap().size()
                + ", zeroCounter:" + zeroCounter
                + " " + Helper.getMemInfo());
    }

    @Override
    public Date getDataDate() {
        return osmDataDate;
    }

    public void setDontCreateStorage(boolean dontCreateStorage) {
        this.dontCreateStorage = dontCreateStorage;
    }

    @Override
    public String toString() {
        return getClass().getSimpleName();
    }
}<|MERGE_RESOLUTION|>--- conflicted
+++ resolved
@@ -160,51 +160,7 @@
      * compact graph data structure.
      */
     void preProcess(File osmFile) {
-<<<<<<< HEAD
-
-=======
-        try (OSMInput in = openOsmInputFile(osmFile)) {
-            long tmpWayCounter = 1;
-            long tmpRelationCounter = 1;
-            ReaderElement item;
-            while ((item = in.getNext()) != null) {
-                if (item.isType(ReaderElement.WAY)) {
-                    final ReaderWay way = (ReaderWay) item;
-                    boolean valid = filterWay(way);
-                    if (valid) {
-                        LongIndexedContainer wayNodes = way.getNodes();
-                        int s = wayNodes.size();
-                        for (int index = 0; index < s; index++) {
-                            prepareHighwayNode(wayNodes.get(index));
-                        }
-
-                        if (++tmpWayCounter % 10_000_000 == 0) {
-                            LOGGER.info(nf(tmpWayCounter) + " (preprocess), osmIdMap:" + nf(getNodeMap().getSize()) + " ("
-                                    + getNodeMap().getMemoryUsage() + "MB) " + Helper.getMemInfo());
-                        }
-                    }
-                } else if (item.isType(ReaderElement.RELATION)) {
-                    final ReaderRelation relation = (ReaderRelation) item;
-                    if (!relation.isMetaRelation() && relation.hasTag("type", "route"))
-                        prepareWaysWithRelationInfo(relation);
-
-                    if (relation.hasTag("type", "restriction"))
-                        prepareRestrictionRelation(relation);
-
-                    if (++tmpRelationCounter % 100_000 == 0) {
-                        LOGGER.info(nf(tmpRelationCounter) + " (preprocess), osmWayMap:" + nf(getRelFlagsMap().size())
-                                + " " + Helper.getMemInfo());
-                    }
-                } else if (item.isType(ReaderElement.FILEHEADER)) {
-                    final OSMFileHeader fileHeader = (OSMFileHeader) item;
-                    osmDataDate = Helper.createFormatter().parse(fileHeader.getTag("timestamp"));
-                }
-
-            }
-        } catch (Exception ex) {
-            throw new RuntimeException("Problem while parsing file", ex);
-        }
->>>>>>> 549080f6
+
     }
 
     private void prepareRestrictionRelation(ReaderRelation relation) {
@@ -252,65 +208,7 @@
      * Creates the graph with edges and nodes from the specified osm file.
      */
     private void writeOsm2Graph(File osmFile) {
-<<<<<<< HEAD
-
-=======
-        int tmp = (int) Math.max(getNodeMap().getSize() / 50, 100);
-        LOGGER.info("creating graph. Found nodes (pillar+tower):" + nf(getNodeMap().getSize()) + ", " + Helper.getMemInfo());
-        if (!dontCreateStorage) {
-            ghStorage.create(tmp);
-        }
-        long wayStart = -1;
-        long relationStart = -1;
-        long counter = 1;
-        try (OSMInput in = openOsmInputFile(osmFile)) {
-            LongIntMap nodeFilter = getNodeMap();
-
-            ReaderElement item;
-            while ((item = in.getNext()) != null) {
-                switch (item.getType()) {
-                    case ReaderElement.NODE:
-                        if (nodeFilter.get(item.getId()) != -1) {
-                            processNode((ReaderNode) item);
-                        }
-                        break;
-
-                    case ReaderElement.WAY:
-                        if (wayStart < 0) {
-                            LOGGER.info(nf(counter) + ", now parsing ways");
-                            wayStart = counter;
-                        }
-                        processWay((ReaderWay) item);
-                        break;
-                    case ReaderElement.RELATION:
-                        if (relationStart < 0) {
-                            LOGGER.info(nf(counter) + ", now parsing relations");
-                            relationStart = counter;
-                        }
-                        processRelation((ReaderRelation) item);
-                        break;
-                    case ReaderElement.FILEHEADER:
-                        break;
-                    default:
-                        throw new IllegalStateException("Unknown type " + item.getType());
-                }
-                if (++counter % 200_000_000 == 0) {
-                    LOGGER.info(nf(counter) + ", locs:" + nf(locations) + " (" + skippedLocations + ") " + Helper.getMemInfo());
-                }
-            }
-
-            if (in.getUnprocessedElements() > 0)
-                throw new IllegalStateException("Still unprocessed elements in reader queue " + in.getUnprocessedElements());
-
-            // logger.info("storage nodes:" + storage.nodes() + " vs. graph nodes:" + storage.getGraph().nodes());
-        } catch (Exception ex) {
-            throw new RuntimeException("Couldn't process file " + osmFile + ", error: " + ex.getMessage(), ex);
-        }
-
-        finishedReading();
-        if (graph.getNodes() == 0)
-            throw new RuntimeException("Graph after reading OSM must not be empty. Read " + counter + " items and " + locations + " locations");
->>>>>>> 549080f6
+
     }
 
     protected OSMInput openOsmInputFile(File osmFile) throws XMLStreamException, IOException {
@@ -386,7 +284,7 @@
                         if (lastBarrier < 0)
                             lastBarrier = 0;
 
-                        // add way up to barrier shadow node
+                        // add way up to barrier shadow node                        
                         int length = i - lastBarrier + 1;
                         LongArrayList partNodeIds = new LongArrayList();
                         partNodeIds.add(osmNodeIds.buffer, lastBarrier, length);
