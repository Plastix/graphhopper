<!DOCTYPE html>
<html>
    <head>        
        <meta name="viewport" content="width=device-width, initial-scale=1.0, maximum-scale=1.0, user-scalable=no">
        <meta http-equiv="Content-Type" content="text/html; charset=UTF-8">
        <meta name="keywords" content="road routing,shortest path,maps,openstreetmap,android,navigation,routenplaner,gis"/>
        <link type="image/png" rel="icon" href="/favicon.ico"/>
        <link rel="search" type="application/opensearchdescription+xml" title="GraphHopper Maps" href="opensearch.xml"/>
        <title>Driving Directions - GraphHopper Maps</title>
        <meta name="description" content="A fast route planner for biking, hiking and more! Based on OpenStreetMap including elevation data. Try out for free!"/>
        <link rel="stylesheet" href="css/leaflet.css?v=0.7.3" />
        <script type="text/javascript" src="js/leaflet.js?v=0.7.3"></script>
        <link rel="stylesheet" href="css/Leaflet.Elevation-0.0.2.css" />
        <script type="text/javascript" src="js/d3.min.js"></script>
        <script type="text/javascript" src="js/Leaflet.Elevation-0.0.2.min.js"></script>        

        <link rel="stylesheet" href="css/leaflet.contextmenu.css" />
        <link rel="stylesheet" href="css/leaflet.loading.css" />
        <link rel="stylesheet" href="css/ui-lightness/jquery-ui-1.10.4.css" />
        <script async="yes" type="text/javascript" src="js/leaflet.contextmenu.js"></script>
        <script async="yes" type="text/javascript" src="js/leaflet.loading.js"></script>
        <script type="text/javascript" src="js/jquery-2.1.0.min.js"></script>        
        <script type="text/javascript" src="js/jquery-ui-1.10.4.custom.min.js"></script>
        <!--
        <script type="text/javascript" src="http://code.jquery.com/jquery-2.1.0.min.js"></script>        
        -->
        <script type="text/javascript" src="js/jquery.history.js"></script>
        <!--
        <script type="text/javascript" src="js/jquery.autocomplete.min.js"></script>
        -->
        <script type="text/javascript" src="js/jquery.autocomplete.js"></script>        
        <script type="text/javascript" src="js/ghrequest.js?v=0.4.3"></script>
        <script type="text/javascript" src="js/main.js?v=0.4.3"></script>
        <link rel="stylesheet" type="text/css" href="css/style.css" />
    </head>
    <body>
        <div id="input">
            <div id="input_header">
                <div id="header_img">
<<<<<<< HEAD
                    <a class="no_link" href="https://graphhopper.com">
=======
                    <a class="no_link" href="http://graphhopper.com" target="_blank">
>>>>>>> a04820a7
                        <img alt="GraphHopper" src="./img/header.png"/>                    
                    </a>
                </div>
                <div id="options">
                    <span id="vehicles">

                    </span>
                </div>
                <form id="locationform">
                    <div id="locationpoints">
                        <div id="x_pointAdd" class="pointAdd">+</div>
                    </div>
                    <div class="clear"> </div>                
                    <input id="searchButton" type="submit" value="Search">                
                </form>      
                <div id="exportLink" title="Static Link" class="left"><a href="/maps"><img src='img/link.png'></a></div>
                <div id="gpxExportButton" title="GPX Download"><a href=""><img alt="gpx" src='img/gpx.png'></a></div>
                <div id="hosting">Powered by <a href='https://graphhopper.com/#enterprise'>GraphHopper API</a></div>            
            </div>
            <div class="clear"> </div>
            <div id="info" class="small_text">
            </div>
            <div id="error" class="error">
            </div>
            <div id="pointTemplate" class="hidden">
                <div id="{id}_Div" class="pointDiv">
                    <img id="{id}_Indicator" class="hidden pointIndicator" src="img/loading.gif"/>
                    <img id="{id}_Flag" class="pointFlag" src="img/marker-small-green.png"/>
                    <input id="{id}_Input" class="pointInput" type="text" placeholder=""/>
                    <div class="pointDelete">x</div>
                    <div class="clear"> </div>
                    <div id="{id}_ResolveFound" class="pointResolveFound"></div>
                    <div id="{id}_ResolveError" class="pointResolveError"></div>
                </div>
            </div>
        </div>        

        <div id="map">
        </div>
        <!-- Piwik -->
        <script type="text/javascript">
            PIWIK = false;
            if (PIWIK) {
                var _paq = _paq || [];
                _paq.push(['trackPageView']);
                _paq.push(['enableLinkTracking']);
                (function() {
                    var u = (("https:" == document.location.protocol) ? "https" : "http") + "://graphhopper.com/piwik/";
                    _paq.push(['setTrackerUrl', u + 'piwik.php']);
                    _paq.push(['setSiteId', 1]);
                    var d = document, g = d.createElement('script'), s = d.getElementsByTagName('script')[0];
                    g.type = 'text/javascript';
                    g.defer = true;
                    g.async = true;
                    g.src = u + 'piwik.js';
                    s.parentNode.insertBefore(g, s);
                })();
            }
        </script>
        <noscript><p><img src="https://graphhopper.com/piwik/piwik.php?idsite=1" style="border:0;" alt="" /></p></noscript>
        <!-- End Piwik Code -->
    </body>
</html><|MERGE_RESOLUTION|>--- conflicted
+++ resolved
@@ -20,28 +20,21 @@
         <script async="yes" type="text/javascript" src="js/leaflet.contextmenu.js"></script>
         <script async="yes" type="text/javascript" src="js/leaflet.loading.js"></script>
         <script type="text/javascript" src="js/jquery-2.1.0.min.js"></script>        
-        <script type="text/javascript" src="js/jquery-ui-1.10.4.custom.min.js"></script>
-        <!--
-        <script type="text/javascript" src="http://code.jquery.com/jquery-2.1.0.min.js"></script>        
-        -->
+        <script type="text/javascript" src="js/jquery-ui-1.10.4.custom.min.js"></script>      
         <script type="text/javascript" src="js/jquery.history.js"></script>
         <!--
         <script type="text/javascript" src="js/jquery.autocomplete.min.js"></script>
         -->
         <script type="text/javascript" src="js/jquery.autocomplete.js"></script>        
-        <script type="text/javascript" src="js/ghrequest.js?v=0.4.3"></script>
-        <script type="text/javascript" src="js/main.js?v=0.4.3"></script>
+        <script type="text/javascript" src="js/ghrequest.js?v=0.4.4"></script>
+        <script type="text/javascript" src="js/main.js?v=0.4.4"></script>
         <link rel="stylesheet" type="text/css" href="css/style.css" />
     </head>
     <body>
         <div id="input">
             <div id="input_header">
                 <div id="header_img">
-<<<<<<< HEAD
                     <a class="no_link" href="https://graphhopper.com">
-=======
-                    <a class="no_link" href="http://graphhopper.com" target="_blank">
->>>>>>> a04820a7
                         <img alt="GraphHopper" src="./img/header.png"/>                    
                     </a>
                 </div>
@@ -52,7 +45,7 @@
                 </div>
                 <form id="locationform">
                     <div id="locationpoints">
-                        <div id="x_pointAdd" class="pointAdd">+</div>
+                        <div id="x_pointAdd" class="pointAdd"><img src="./img/point_add.png"/></div>
                     </div>
                     <div class="clear"> </div>                
                     <input id="searchButton" type="submit" value="Search">                
@@ -71,7 +64,7 @@
                     <img id="{id}_Indicator" class="hidden pointIndicator" src="img/loading.gif"/>
                     <img id="{id}_Flag" class="pointFlag" src="img/marker-small-green.png"/>
                     <input id="{id}_Input" class="pointInput" type="text" placeholder=""/>
-                    <div class="pointDelete">x</div>
+                    <div class="pointDelete"><img src="./img/point_delete.png"></div>
                     <div class="clear"> </div>
                     <div id="{id}_ResolveFound" class="pointResolveFound"></div>
                     <div id="{id}_ResolveError" class="pointResolveError"></div>
